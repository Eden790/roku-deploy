--- conflicted
+++ resolved
@@ -1,10 +1,6 @@
 {
   "name": "roku-deploy",
-<<<<<<< HEAD
   "version": "3.0.0-beta.3",
-=======
-  "version": "2.6.0",
->>>>>>> 4ff4d337
   "description": "Package and publish a Roku application using Node.js",
   "main": "dist/index.js",
   "scripts": {
@@ -67,12 +63,8 @@
     "chai": "^4.2.0",
     "chai-files": "^1.4.0",
     "coveralls": "^3.0.0",
-<<<<<<< HEAD
+    "deferred": "^0.7.11",
     "mocha": "^6.2.1",
-=======
-    "deferred": "^0.7.11",
-    "mocha": "^5.2.0",
->>>>>>> 4ff4d337
     "node-run-cmd": "^1.0.1",
     "nyc": "^14.1.1",
     "rimraf": "^2.6.2",
