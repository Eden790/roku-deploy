# Changelog
All notable changes to this project will be documented in this file.

The format is based on [Keep a Changelog](https://keepachangelog.com/en/1.0.0/),
and this project adheres to [Semantic Versioning](https://semver.org/spec/v2.0.0.html).



<<<<<<< HEAD
=======
## [3.0.0-beta.4] - 2019-11-12
### Added
 - all changes from 2.6.0



>>>>>>> a01d00ae
## [3.0.0-beta.3] - 2019-11-12
### Added
 - `RokuDeploy.getDestPath` function which returns the dest path for a full file path. Useful for figuring out where a file will be placed in the pkg. 
### Changed
 - made `RokuDeploy.normalizeFilesArray` public
 - disallow using explicit folder paths in files array. You must use globs for folders.



## [3.0.0-beta.2] - 2019-10-23
### Changed
 - signature of `getFilePaths()` to no longer accept `stagingFolderPath`
 - `getFilePaths()` now returns `dest` file paths relative to pkg instead of absolute file paths. These paths do _not_ include a leading slash



## [3.0.0-beta.1] - 2019-10-16
### Added
 - information in the readme about the `files` array
 - support for file overrides in the `files` array. This supports including the same file from A and B, and letting the final file override previous files. 
### Changed
 - the files array is now a bit more strict, and has a more consistent approach.



## [2.6.0]
### Added
 - `remotePort` and `packagePort` for customizing the ports used for network-related roku requests. Mainly useful for emulators or communicating with Rokus behind port-forwards.



## [2.6.0-beta.0]
### Added
 - `remotePort` and `packagePort` for customizing the ports used for network-related roku requests. Mainly useful for emulators or communicating with Rokus behind port-forwards. 



## [2.5.0] - 2019-10-05
### Added
 - `stagingFolderPath` option to allow overriding the location of the staging folder



## [2.4.1] - 2019-08-27
### Changed
 - updated new repository location (https://github.com/RokuCommunity/roku-deploy)



## [2.4.0] - 2019-08-26
### Added
 - `deleteInstalledChannel` method that will delete the installed channel on the remote Roku
### Changed
 - `deploy` now deletes any installed channel before publishing the new channel



## [2.3.0] - 2019-08-20
### Added
 - support for returning a promise in the `createPackage` `beforeZipCallback` parameter.



## [2.2.1] - 2019-08-07
### Fixed
 - colors starting with # symbol in manifest file that were being treated as comments. This removes the dependency on `ini` in favor of a local function.



## [2.2.0] - 2019-07-05
### Added
 - support for converting to squashfs
### Fixed
 - issue where manifest files with `bs_const` weren't being handled correctly



## [2.1.0] - 2019-05-14
### Added
 - rekeying capability



## [2.1.0-beta1] - 2019-02-15
### Added
 - Support for signed package creation
 - ability to register a callback function before the package is zipped. 
 - `incrementBuildNumber` option
### Changed
 - Stop calling home button on deploy
 - `outFile` to be `baseName` so it can be used for both zip and pkg file names



## [2.0.0] - 2019-01-07
### Added
 - support for absolute file paths in the `files` property
 - dereference symlinks on file copy



## [2.0.0-beta5] - 2019-01-18
### Changed
 - Changed `normalizeFilesOption` to be sync instead of async, since it didn't need to be async.



## [2.0.0-beta4] - 2019-01-17
### Fixed
 - bug that wasn't using rootDir for glob matching



## [2.0.0-beta3] - 2019-01-17
### Changed
 - export the `getFilepaths` for use in external libraries



## [2.0.0-beta2] - 2019-01-15
### Changed
 - prevent empty directories from being created
### Fixed
 - bug in `src`/`dest` globs.
 - bug that wasn't copying folders properly



## [2.0.0-beta1] - 2019-01-07
### Changed
 - removed the requirement for manifest to be located at the top of `rootDir`. Instead, it is simply assumed to exist.
### Fixed
 - regression issue that prevented folder names from being used without globs



## [1.0.0] - 2018-12-18
### Added
 - support for negated globs


<<<<<<< HEAD
=======
[3.0.0-beta.4]:  https://github.com/RokuCommunity/roku-deploy/compare/v3.0.0-beta.3...v3.0.0-beta.4
>>>>>>> a01d00ae
[3.0.0-beta.3]:  https://github.com/RokuCommunity/roku-deploy/compare/v3.0.0-beta.2...v3.0.0-beta.3
[3.0.0-beta.2]:  https://github.com/RokuCommunity/roku-deploy/compare/v3.0.0-beta.1...v3.0.0-beta.2
[3.0.0-beta.1]:  https://github.com/RokuCommunity/roku-deploy/compare/v2.5.0...v3.0.0-beta.1
[2.6.0]:  https://github.com/RokuCommunity/roku-deploy/compare/v2.5.0...v2.6.0
[2.6.0-beta.0]:  https://github.com/RokuCommunity/roku-deploy/compare/v2.5.0...v2.6.0-beta.0
[2.5.0]:  https://github.com/RokuCommunity/roku-deploy/compare/v2.4.1...v2.5.0
[2.4.1]:  https://github.com/RokuCommunity/roku-deploy/compare/v2.4.0...v2.4.1
[2.4.0]:  https://github.com/RokuCommunity/roku-deploy/compare/v2.3.0...v2.4.0
[2.3.0]:  https://github.com/RokuCommunity/roku-deploy/compare/v2.2.1...v2.3.0
[2.2.1]:  https://github.com/RokuCommunity/roku-deploy/compare/v2.2.0...v2.2.1
[2.2.0]:  https://github.com/RokuCommunity/roku-deploy/compare/v2.1.0...v2.2.0
[2.1.0]:  https://github.com/RokuCommunity/roku-deploy/compare/v2.1.0-beta1...v2.1.0
[2.1.0]:  https://github.com/RokuCommunity/roku-deploy/compare/v2.1.0-beta1...v2.1.0
[2.0.0]:  https://github.com/RokuCommunity/roku-deploy/compare/v2.0.0-beta5...v2.0.0
[2.0.0-beta5]:  https://github.com/RokuCommunity/roku-deploy/compare/v2.0.0-beta4...v2.0.0-beta5
[2.0.0-beta4]:  https://github.com/RokuCommunity/roku-deploy/compare/v2.0.0-beta3...v2.0.0-beta4
[2.0.0-beta3]:  https://github.com/RokuCommunity/roku-deploy/compare/v2.0.0-beta2...v2.0.0-beta3
[2.0.0-beta2]:  https://github.com/RokuCommunity/roku-deploy/compare/v2.0.0-beta1...v2.0.0-beta2
[2.0.0-beta1]:  https://github.com/RokuCommunity/roku-deploy/compare/v1.0.0...v2.0.0-beta1
[1.0.0]:  https://github.com/RokuCommunity/roku-deploy/compare/v0.2.1...v1.0.0<|MERGE_RESOLUTION|>--- conflicted
+++ resolved
@@ -6,15 +6,12 @@
 
 
 
-<<<<<<< HEAD
-=======
 ## [3.0.0-beta.4] - 2019-11-12
 ### Added
  - all changes from 2.6.0
 
 
 
->>>>>>> a01d00ae
 ## [3.0.0-beta.3] - 2019-11-12
 ### Added
  - `RokuDeploy.getDestPath` function which returns the dest path for a full file path. Useful for figuring out where a file will be placed in the pkg. 
@@ -156,10 +153,7 @@
  - support for negated globs
 
 
-<<<<<<< HEAD
-=======
 [3.0.0-beta.4]:  https://github.com/RokuCommunity/roku-deploy/compare/v3.0.0-beta.3...v3.0.0-beta.4
->>>>>>> a01d00ae
 [3.0.0-beta.3]:  https://github.com/RokuCommunity/roku-deploy/compare/v3.0.0-beta.2...v3.0.0-beta.3
 [3.0.0-beta.2]:  https://github.com/RokuCommunity/roku-deploy/compare/v3.0.0-beta.1...v3.0.0-beta.2
 [3.0.0-beta.1]:  https://github.com/RokuCommunity/roku-deploy/compare/v2.5.0...v3.0.0-beta.1
