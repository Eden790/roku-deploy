# Changelog
All notable changes to this project will be documented in this file.

The format is based on [Keep a Changelog](https://keepachangelog.com/en/1.0.0/),
and this project adheres to [Semantic Versioning](https://semver.org/spec/v2.0.0.html).



<<<<<<< HEAD
## [3.0.0-beta.3] - 2019-11-12
### Added
 - `RokuDeploy.getDestPath` function which returns the dest path for a full file path. Useful for figuring out where a file will be placed in the pkg. 
### Changed
 - made `RokuDeploy.normalizeFilesArray` public
 - disallow using explicit folder paths in files array. You must use globs for folders.



## [3.0.0-beta.2] - 2019-10-23
### Changed
 - signature of `getFilePaths()` to no longer accept `stagingFolderPath`
 - `getFilePaths()` now returns `dest` file paths relative to pkg instead of absolute file paths. These paths do _not_ include a leading slash



## [3.0.0-beta.1] - 2019-10-16
### Added
 - information in the readme about the `files` array
 - support for file overrides in the `files` array. This supports including the same file from A and B, and letting the final file override previous files. 
### Changed
 - the files array is now a bit more strict, and has a more consistent approach.
=======
## [2.6.0]
### Added
 - `remotePort` and `packagePort` for customizing the ports used for network-related roku requests. Mainly useful for emulators or communicating with Rokus behind port-forwards.



## [2.6.0-beta.0]
### Added
 - `remotePort` and `packagePort` for customizing the ports used for network-related roku requests. Mainly useful for emulators or communicating with Rokus behind port-forwards. 
>>>>>>> bfe06740



## [2.5.0] - 2019-10-05
### Added
 - `stagingFolderPath` option to allow overriding the location of the staging folder



## [2.4.1] - 2019-08-27
### Changed
 - updated new repository location (https://github.com/RokuCommunity/roku-deploy)



## [2.4.0] - 2019-08-26
### Added
 - `deleteInstalledChannel` method that will delete the installed channel on the remote Roku
### Changed
 - `deploy` now deletes any installed channel before publishing the new channel



## [2.3.0] - 2019-08-20
### Added
 - support for returning a promise in the `createPackage` `beforeZipCallback` parameter.



## [2.2.1] - 2019-08-07
### Fixed
 - colors starting with # symbol in manifest file that were being treated as comments. This removes the dependency on `ini` in favor of a local function.



## [2.2.0] - 2019-07-05
### Added
 - support for converting to squashfs
### Fixed
 - issue where manifest files with `bs_const` weren't being handled correctly



## [2.1.0] - 2019-05-14
### Added
 - rekeying capability



## [2.1.0-beta1] - 2019-02-15
### Added
 - Support for signed package creation
 - ability to register a callback function before the package is zipped. 
 - `incrementBuildNumber` option
### Changed
 - Stop calling home button on deploy
 - `outFile` to be `baseName` so it can be used for both zip and pkg file names



## [2.0.0] - 2019-01-07
### Added
 - support for absolute file paths in the `files` property
 - dereference symlinks on file copy



## [2.0.0-beta5] - 2019-01-18
### Changed
 - Changed `normalizeFilesOption` to be sync instead of async, since it didn't need to be async.



## [2.0.0-beta4] - 2019-01-17
### Fixed
 - bug that wasn't using rootDir for glob matching



## [2.0.0-beta3] - 2019-01-17
### Changed
 - export the `getFilepaths` for use in external libraries



## [2.0.0-beta2] - 2019-01-15
### Changed
 - prevent empty directories from being created
### Fixed
 - bug in `src`/`dest` globs.
 - bug that wasn't copying folders properly



## [2.0.0-beta1] - 2019-01-07
### Changed
 - removed the requirement for manifest to be located at the top of `rootDir`. Instead, it is simply assumed to exist.
### Fixed
 - regression issue that prevented folder names from being used without globs



## [1.0.0] - 2018-12-18
### Added
 - support for negated globs


<<<<<<< HEAD
[3.0.0-beta.3]:  https://github.com/RokuCommunity/roku-deploy/compare/v3.0.0-beta.2...v3.0.0-beta.3
[3.0.0-beta.2]:  https://github.com/RokuCommunity/roku-deploy/compare/v3.0.0-beta.1...v3.0.0-beta.2
[3.0.0-beta.1]:  https://github.com/RokuCommunity/roku-deploy/compare/v2.5.0...v3.0.0-beta.1
=======
[2.6.0]:  https://github.com/RokuCommunity/roku-deploy/compare/v2.5.0...v2.6.0
[2.6.0-beta.0]:  https://github.com/RokuCommunity/roku-deploy/compare/v2.5.0...v2.6.0-beta.0
>>>>>>> bfe06740
[2.5.0]:  https://github.com/RokuCommunity/roku-deploy/compare/v2.4.1...v2.5.0
[2.4.1]:  https://github.com/RokuCommunity/roku-deploy/compare/v2.4.0...v2.4.1
[2.4.0]:  https://github.com/RokuCommunity/roku-deploy/compare/v2.3.0...v2.4.0
[2.3.0]:  https://github.com/RokuCommunity/roku-deploy/compare/v2.2.1...v2.3.0
[2.2.1]:  https://github.com/RokuCommunity/roku-deploy/compare/v2.2.0...v2.2.1
[2.2.0]:  https://github.com/RokuCommunity/roku-deploy/compare/v2.1.0...v2.2.0
[2.1.0]:  https://github.com/RokuCommunity/roku-deploy/compare/v2.1.0-beta1...v2.1.0
[2.1.0]:  https://github.com/RokuCommunity/roku-deploy/compare/v2.1.0-beta1...v2.1.0
[2.0.0]:  https://github.com/RokuCommunity/roku-deploy/compare/v2.0.0-beta5...v2.0.0
[2.0.0-beta5]:  https://github.com/RokuCommunity/roku-deploy/compare/v2.0.0-beta4...v2.0.0-beta5
[2.0.0-beta4]:  https://github.com/RokuCommunity/roku-deploy/compare/v2.0.0-beta3...v2.0.0-beta4
[2.0.0-beta3]:  https://github.com/RokuCommunity/roku-deploy/compare/v2.0.0-beta2...v2.0.0-beta3
[2.0.0-beta2]:  https://github.com/RokuCommunity/roku-deploy/compare/v2.0.0-beta1...v2.0.0-beta2
[2.0.0-beta1]:  https://github.com/RokuCommunity/roku-deploy/compare/v1.0.0...v2.0.0-beta1
[1.0.0]:  https://github.com/RokuCommunity/roku-deploy/compare/v0.2.1...v1.0.0<|MERGE_RESOLUTION|>--- conflicted
+++ resolved
@@ -6,7 +6,6 @@
 
 
 
-<<<<<<< HEAD
 ## [3.0.0-beta.3] - 2019-11-12
 ### Added
  - `RokuDeploy.getDestPath` function which returns the dest path for a full file path. Useful for figuring out where a file will be placed in the pkg. 
@@ -29,7 +28,9 @@
  - support for file overrides in the `files` array. This supports including the same file from A and B, and letting the final file override previous files. 
 ### Changed
  - the files array is now a bit more strict, and has a more consistent approach.
-=======
+
+
+
 ## [2.6.0]
 ### Added
  - `remotePort` and `packagePort` for customizing the ports used for network-related roku requests. Mainly useful for emulators or communicating with Rokus behind port-forwards.
@@ -39,7 +40,6 @@
 ## [2.6.0-beta.0]
 ### Added
  - `remotePort` and `packagePort` for customizing the ports used for network-related roku requests. Mainly useful for emulators or communicating with Rokus behind port-forwards. 
->>>>>>> bfe06740
 
 
 
@@ -147,14 +147,11 @@
  - support for negated globs
 
 
-<<<<<<< HEAD
 [3.0.0-beta.3]:  https://github.com/RokuCommunity/roku-deploy/compare/v3.0.0-beta.2...v3.0.0-beta.3
 [3.0.0-beta.2]:  https://github.com/RokuCommunity/roku-deploy/compare/v3.0.0-beta.1...v3.0.0-beta.2
 [3.0.0-beta.1]:  https://github.com/RokuCommunity/roku-deploy/compare/v2.5.0...v3.0.0-beta.1
-=======
 [2.6.0]:  https://github.com/RokuCommunity/roku-deploy/compare/v2.5.0...v2.6.0
 [2.6.0-beta.0]:  https://github.com/RokuCommunity/roku-deploy/compare/v2.5.0...v2.6.0-beta.0
->>>>>>> bfe06740
 [2.5.0]:  https://github.com/RokuCommunity/roku-deploy/compare/v2.4.1...v2.5.0
 [2.4.1]:  https://github.com/RokuCommunity/roku-deploy/compare/v2.4.0...v2.4.1
 [2.4.0]:  https://github.com/RokuCommunity/roku-deploy/compare/v2.3.0...v2.4.0
