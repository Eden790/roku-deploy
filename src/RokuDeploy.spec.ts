import * as assert from 'assert';
import * as chai from 'chai';
import * as chaiFiles from 'chai-files';
import * as fsExtra from 'fs-extra';
import * as path from 'path';
import * as AdmZip from 'adm-zip';
import * as nrc from 'node-run-cmd';
import * as sinonImport from 'sinon';
import * as deferred from 'deferred';
let sinon = sinonImport.createSandbox();

import { RokuDeploy, RokuDeployOptions, BeforeZipCallbackInfo, ManifestData, FileEntry } from './RokuDeploy';
import * as errors from './Errors';
import { util } from './util';

chai.use(chaiFiles);

let n = util.standardizePath;

const expect = chai.expect;
const file = chaiFiles.file;
const dir = chaiFiles.dir;
let cwd = process.cwd();
const tmpPath = n(`${cwd}/.tmp`);

describe('index', function () {
    let rokuDeploy: RokuDeploy;
    //make an <any> ref to rokuDeploy to make some things easier
    let rd: any;
    beforeEach(() => {
        rokuDeploy = new RokuDeploy();
        rd = rokuDeploy;
    });

    let options: RokuDeployOptions;
    let originalCwd = process.cwd();

    beforeEach(() => {
        options = rokuDeploy.getOptions();
        options.rootDir = './testProject';
    });

    afterEach(() => {
        //restore the original working directory
        process.chdir(originalCwd);

        //delete the output file and other interum files
        let filePaths = [
            path.resolve(options.outDir),
            '.tmp'
        ];
        for (let filePath of filePaths) {
            try {
                fsExtra.removeSync(filePath);
            } catch (e) { }
        }
        sinon.restore();
    });

    describe('getOutputPkgFilePath', function () {
        it('should return correct path if given basename', async () => {
            options.outFile = 'roku-deploy';
            let outputPath = rokuDeploy.getOutputPkgFilePath(options);
            expect(outputPath).to.equal(path.join(path.resolve(options.outDir), options.outFile + '.pkg'));
        });

        it('should return correct path if given outFile option ending in .zip', async () => {
            options.outFile = 'roku-deploy.zip';
            let outputPath = rokuDeploy.getOutputPkgFilePath(options);
            expect(outputPath).to.equal(path.join(path.resolve(options.outDir), 'roku-deploy.pkg'));
        });
    });

    describe('getOutputZipFilePath', function () {
        it('should return correct path if given basename', async () => {
            options.outFile = 'roku-deploy';
            let outputPath = rokuDeploy.getOutputZipFilePath(options);
            expect(outputPath).to.equal(path.join(path.resolve(options.outDir), options.outFile + '.zip'));
        });

        it('should return correct path if given outFile option ending in .zip', async () => {
            options.outFile = 'roku-deploy.zip';
            let outputPath = rokuDeploy.getOutputZipFilePath(options);
            expect(outputPath).to.equal(path.join(path.resolve(options.outDir), 'roku-deploy.zip'));
        });
    });

    describe('doPostRequest', function () {
        it('should not throw an error for a successful request', async () => {
            let body = 'responseBody';
            sinon.stub(rokuDeploy.request, 'post').callsFake((_, callback) => {
                process.nextTick(callback, undefined, { statusCode: 200 }, body);
                return {} as any;
            });

            let results = await (rokuDeploy as any).doPostRequest({});
            expect(results.body).to.equal(body);
        });

        it('should throw an error for a network error', async () => {
            let error = new Error('Network Error');
            sinon.stub(rokuDeploy.request, 'post').callsFake((_, callback) => {
                process.nextTick(callback, error);
                return {} as any;
            });

            try {
                await (rokuDeploy as any).doPostRequest({});
            } catch (e) {
                expect(e).to.equal(error);
                return;
            }
            assert.fail('Exception should have been thrown');
        });
    });

    describe('doGetRequest', function () {
        it('should not throw an error for a successful request', async () => {
            let body = 'responseBody';
            sinon.stub(rokuDeploy.request, 'get').callsFake((_, callback) => {
                process.nextTick(callback, undefined, { statusCode: 200 }, body);
                return {} as any;
            });

            let results = await (rokuDeploy as any).doGetRequest({});
            expect(results.body).to.equal(body);
        });

        it('should throw an error for a network error', async () => {
            let error = new Error('Network Error');
            sinon.stub(rokuDeploy.request, 'get').callsFake((_, callback) => {
                process.nextTick(callback, error);
                return {} as any;
            });

            try {
                await (rokuDeploy as any).doGetRequest({});
            } catch (e) {
                expect(e).to.equal(error);
                return;
            }
            assert.fail('Exception should have been thrown');
        });
    });

    describe('getDevId', function () {
        it('should return the current Dev ID if successful', async () => {
            let body = `{
                            var devDiv = document.createElement('div');
                            devDiv.className="roku-font-5";
                            devDiv.innerHTML = "<label>Your Dev ID: &nbsp;</label> c6fdc2019903ac3332f624b0b2c2fe2c733c3e74</label><hr />";
                            node.appendChild(devDiv);
                        }`;
            mockDoGetRequest(body);
            let devId = await rokuDeploy.getDevId(options);
            expect(devId).to.equal('c6fdc2019903ac3332f624b0b2c2fe2c733c3e74');
        });

        it('should throw our error on failure', async () => {
            mockDoGetRequest();
            try {
                await rokuDeploy.getDevId(options);
            } catch (e) {
                expect(e).to.be.instanceof(errors.UnparsableDeviceResponseError);
                return;
            }
            assert.fail('Exception should have been thrown');
        });
    });

    describe('createPackage', function () {
        it('works with custom stagingFolderPath', async () => {
            let opts = {
                ...options,
                files: [
                    'manifest'
                ],
                stagingFolderPath: '.tmp/dist'
            };
            await rokuDeploy.createPackage(opts);
            expect(file(rokuDeploy.getOutputZipFilePath(opts))).to.exist;
        });

        it('should throw error when no files were found to copy', async () => {
            try {
                options.files = [];
                await rokuDeploy.createPackage(options);
            } catch (e) {
                assert.ok('Exception was thrown as expected');
                return;
            }
            assert.fail('Exception should have been thrown');
        });

        it('should create package in proper directory', async function () {
            await rokuDeploy.createPackage({
                ...options,
                files: [
                    'manifest'
                ]
            });
            expect(file(rokuDeploy.getOutputZipFilePath(options))).to.exist;
        });

        it('should only include the specified files', async () => {
            try {
                options.files = ['manifest'];
                await rokuDeploy.createPackage(options);
                let zip = new AdmZip(rokuDeploy.getOutputZipFilePath(options));
                await fsExtra.ensureDir('.tmp');
                zip.extractAllTo('.tmp/output', true);
                expect(file('./.tmp/output/manifest')).to.exist;
            } catch (e) {
                throw e;
            }
        });

        it('generates full package with defaults', async () => {
            await rokuDeploy.createPackage({
                ...options,
                //target a subset of the files to make the test faster
                files: [
                    'components/components/Loader/Loader.brs',
                    'images/splash_hd.jpg',
                    'source/main.brs',
                    'manifest'
                ]
            });
            let zip = new AdmZip(rokuDeploy.getOutputZipFilePath(options));
            fsExtra.ensureDirSync('.tmp');
            zip.extractAllTo('.tmp/output', true);
            expect(dir('./.tmp/output/components')).to.exist;
            expect(dir('./.tmp/output/images')).to.exist;
            expect(dir('./.tmp/output/source')).to.exist;
        });

        it('should retain the staging directory when told to', async () => {
            let stagingFolderPath = await rokuDeploy.prepublishToStaging({
                ...options,
                files: [
                    'manifest'
                ]
            });
            expect(dir(stagingFolderPath)).to.exist;
            options.retainStagingFolder = true;
            await rokuDeploy.zipPackage(options);
            expect(dir(stagingFolderPath)).to.exist;
        });

        it('should call our callback with correct information', async () => {
            let spy = sinon.spy((info: BeforeZipCallbackInfo) => {
                expect(dir(info.stagingFolderPath)).to.exist;
                expect(info.manifestData.major_version).to.equal('1');
            });

            await rokuDeploy.createPackage(options, spy);

            if (spy.notCalled) {
                assert.fail('Callback not called');
            }
        });

        it('should wait for promise returned by pre-zip callback', async () => {
            let count = 0;
            await rokuDeploy.createPackage({
                ...options,
                files: ['manifest']
            }, (info) => {
                return Promise.resolve().then(() => {
                    count++;
                }).then(() => {
                    count++;
                });
            });
            expect(count).to.equal(2);
        });

        it('should increment the build number if requested', async () => {
            options.incrementBuildNumber = true;
            //make the zipping immediately resolve
            sinon.stub(rokuDeploy, 'zipPackage').returns(Promise.resolve());
            let beforeZipInfo: BeforeZipCallbackInfo;
            await rokuDeploy.createPackage({
                ...options,
                files: ['manifest']
            }, (info) => {
                beforeZipInfo = info;
            });
            expect(beforeZipInfo.manifestData.build_version).to.not.equal('0');
        });

        it('should not increment the build number if not requested', async () => {
            options.incrementBuildNumber = false;
            await rokuDeploy.createPackage({
                ...options,
                files: [
                    'manifest'
                ]
            }, (info) => {
                expect(info.manifestData.build_version).to.equal('0');
            });
        });
    });

    it('runs via the command line using the rokudeploy.json file', function (done) {
        this.timeout(20000);
        nrc.run('node dist/index.js', {
            onData: function (data) {
            }
        }).then(() => {
            assert.ok('deploy succeeded');
            done();
        }, () => {
            assert.fail('deploy failed');
            done();
        });
    });

    describe('generateBaseRequestOptions', () => {
        it('uses default port', () => {
            expect((rokuDeploy as any).generateBaseRequestOptions('a_b_c', { host: '1.2.3.4' }).url).to.equal('http://1.2.3.4:80/a_b_c');
        });

        it('uses overridden port', () => {
            expect((rokuDeploy as any).generateBaseRequestOptions('a_b_c', { host: '1.2.3.4', packagePort: 999 }).url).to.equal('http://1.2.3.4:999/a_b_c');
        });
    });

    describe('pressHomeButton', () => {
        it('rejects promise on error', () => {
            //intercept the post requests
            sinon.stub(rokuDeploy.request, 'post').callsFake((_, callback) => {
                process.nextTick(callback, new Error());
                return {} as any;
            });
            return rokuDeploy.pressHomeButton({}).then(() => {
                assert.fail('Should have rejected the promise');
            }, () => {
                expect(true).to.be.true;
            });
        });

        it('uses default port', async () => {
            const d = deferred();
            sinon.stub(<any>rokuDeploy, 'doPostRequest').callsFake(async (opts: any) => {
                expect(opts.url).to.equal('http://1.2.3.4:8060/keypress/Home');
                d.resolve();
            });
            await rokuDeploy.pressHomeButton('1.2.3.4');
            await d.promise;
        });

        it('uses overridden port', async () => {
            const d = deferred();
            sinon.stub(<any>rokuDeploy, 'doPostRequest').callsFake(async (opts: any) => {
                expect(opts.url).to.equal('http://1.2.3.4:987/keypress/Home');
                d.resolve();
            });
            await rokuDeploy.pressHomeButton('1.2.3.4', 987);
            await d.promise;
        });
    });

    let fileCounter = 1;
    describe('publish', () => {
        beforeEach(() => {
            options.host = '0.0.0.0';
            //rename the rokudeploy.json file so publish doesn't pick it up
            try { fsExtra.renameSync('rokudeploy.json', 'temp.rokudeploy.json'); } catch (e) { }

            //make a dummy output file...we don't care what's in it
            options.outFile = `temp${fileCounter++}.zip`;
            try { fsExtra.mkdirSync(options.outDir); } catch (e) { }
            try { fsExtra.appendFileSync(`${options.outDir}/${options.outFile}`, 'asdf'); } catch (e) { }
        });

        afterEach(() => {
            //rename the rokudeploy.json file so publish doesn't pick it up
            try { fsExtra.renameSync('temp.rokudeploy.json', 'rokudeploy.json'); } catch (e) { }
        });

        it('fails when no host is provided', () => {
            expect(file('rokudeploy.json')).not.to.exist;
            return rokuDeploy.publish({ host: undefined }).then(() => {
                assert.fail('Should not have succeeded');
            }, () => {
                expect(true).to.be.true;
            });
        });

        it('throws when package upload fails', async () => {
            //intercept the post requests
            sinon.stub(rokuDeploy.request, 'post').callsFake((data: any, callback: any) => {
                if (data.url === `http://${options.host}/plugin_install`) {
                    process.nextTick(() => {
                        callback(new Error('Failed to publish to server'));
                    });
                } else {
                    process.nextTick(callback);
                }
                return {} as any;
            });

            try {
                await rokuDeploy.publish(options);
            } catch (e) {
                assert.ok('Exception was thrown as expected');
                return;
            }
            assert.fail('Should not have succeeded');
        });

        it('rejects when response contains compile error wording', () => {
            options.failOnCompileError = true;
            let body = 'Install Failure: Compilation Failed.';
            mockDoPostRequest(body);

            return rokuDeploy.publish(options).then(() => {
                assert.fail('Should not have succeeded due to roku server compilation failure');
            }, (err) => {
                expect(err.message).to.equal('Compile error');
                expect(true).to.be.true;
            });
        });

        it('rejects when response contains invalid password status code', () => {
            options.failOnCompileError = true;
            mockDoPostRequest('', 401);

            return rokuDeploy.publish(options).then(() => {
                assert.fail('Should not have succeeded due to roku server compilation failure');
            }, (err) => {
                expect(err.message).to.equal('Unauthorized. Please verify username and password for target Roku.');
                expect(true).to.be.true;
            });
        });

        it('handles successful deploy', () => {
            options.failOnCompileError = true;
            mockDoPostRequest();

            return rokuDeploy.publish(options).then((result) => {
                expect(result.message).to.equal('Successful deploy');
            }, (err) => {
                assert.fail('Should not have rejected the promise');
            });
        });

        it('Does not reject when response contains compile error wording but config is set to ignore compile warnings', () => {
            options.failOnCompileError = false;

            let body = 'Identical to previous version -- not replacing.';
            mockDoPostRequest(body);

            return rokuDeploy.publish(options).then((result) => {
                expect(result.results.body).to.equal(body);
            }, (err) => {
                assert.fail('Should have resolved promise');
            });
        });

        it('rejects when response is unknown status code', async () => {
            options.failOnCompileError = true;
            let body = 'Identical to previous version -- not replacing.';
            mockDoPostRequest(body, 123);

            try {
                await rokuDeploy.publish(options);
            } catch (e) {
                expect(e).to.be.instanceof(errors.InvalidDeviceResponseCodeError);
                return;
            }
            assert.fail('Should not have succeeded');
        });

        it('rejects when user is unauthorized', async () => {
            options.failOnCompileError = true;
            mockDoPostRequest('', 401);

            try {
                await rokuDeploy.publish(options);
            } catch (e) {
                expect(e).to.be.instanceof(errors.UnauthorizedDeviceResponseError);
                return;
            }
            assert.fail('Should not have succeeded');
        });

        it('rejects when encountering an undefined response', async () => {
            options.failOnCompileError = true;
            mockDoPostRequest(null);

            try {
                await rokuDeploy.publish(options);
            } catch (e) {
                assert.ok('Exception was thrown as expected');
                return;
            }
            assert.fail('Should not have succeeded');
        });

    });

    describe('convertToSquashfs', () => {
        it('should not return an error if successful', async () => {
            mockDoPostRequest('<font color="red">Conversion succeeded<p></p><code><br>Parallel mksquashfs: Using 1 processor');
            try {
                await rokuDeploy.convertToSquashfs(options);
            } catch (e) {
                assert.fail('Should not have been hit');
            }
        });

        it('should return MissingRequiredOptionError if host was not provided', async () => {
            mockDoPostRequest();
            try {
                options.host = undefined;
                await rokuDeploy.convertToSquashfs(options);
            } catch (e) {
                expect(e).to.be.instanceof(errors.MissingRequiredOptionError);
                return;
            }
            assert.fail('Should not have succeeded');
        });

        it('should return ConvertError if converting failed', async () => {
            mockDoPostRequest();
            try {
                await rokuDeploy.convertToSquashfs(options);
            } catch (e) {
                expect(e).to.be.instanceof(errors.ConvertError);
                return;
            }
            assert.fail('Should not have succeeded');
        });
    });

    describe('rekeyDevice', () => {
        beforeEach(() => {
            let body = `      {
                var devDiv = document.createElement('div');
                devDiv.className="roku-font-5";
                devDiv.innerHTML = "<label>Your Dev ID: &nbsp;</label> c6fdc2019903ac3332f624b0b2c2fe2c733c3e74</label><hr />";
                node.appendChild(devDiv);
            }`;
            mockDoGetRequest(body);
        });

        it('should work with relative path', async () => {
            let body = `  <div style="display:none">
                <font color="red">Success.</font>
            </div>`;
            mockDoPostRequest(body);

            options.rekeySignedPackage = '../testSignedPackage.pkg';
            await rokuDeploy.rekeyDevice(options);
        });

        it('should work with absolute path', async () => {
            let body = `  <div style="display:none">
                <font color="red">Success.</font>
            </div>`;
            mockDoPostRequest(body);

            options.rekeySignedPackage = path.join(path.resolve(options.rootDir, '../testSignedPackage.pkg'));
            await rokuDeploy.rekeyDevice(options);
        });

        it('should not return an error if dev ID is set and matches output', async () => {
            let body = `  <div style="display:none">
                <font color="red">Success.</font>
            </div>`;
            mockDoPostRequest(body);

            options.devId = 'c6fdc2019903ac3332f624b0b2c2fe2c733c3e74';
            await rokuDeploy.rekeyDevice(options);
        });

        it('should throw error if missing rekeySignedPackage option', async () => {
            try {
                options.rekeySignedPackage = null;
                await rokuDeploy.rekeyDevice(options);
            } catch (e) {
                expect(e).to.be.instanceof(errors.MissingRequiredOptionError);
                return;
            }
            assert.fail('Exception should have been thrown');
        });

        it('should throw error if missing signingPassword option', async () => {
            try {
                options.signingPassword = null;
                await rokuDeploy.rekeyDevice(options);
            } catch (e) {
                expect(e).to.be.instanceof(errors.MissingRequiredOptionError);
                return;
            }
            assert.fail('Exception should have been thrown');
        });

        it('should throw error if response is not parsable', async () => {
            try {
                mockDoPostRequest();
                await rokuDeploy.rekeyDevice(options);
            } catch (e) {
                expect(e).to.be.instanceof(errors.UnparsableDeviceResponseError);
                return;
            }
            assert.fail('Exception should have been thrown');
        });

        it('should throw error if we could not verify a successful call', async () => {
            try {
                let body = `  <div style="display:none">
                    <font color="red">Invalid public key.</font>
                </div>`;
                mockDoPostRequest(body);
                await rokuDeploy.rekeyDevice(options);
            } catch (e) {
                expect(e).to.be.instanceof(errors.FailedDeviceResponseError);
                return;
            }
            assert.fail('Exception should have been thrown');
        });

        it('should throw error if resulting Dev ID is not the one we are expecting', async () => {
            try {
                let body = `  <div style="display:none">
                    <font color="red">Success.</font>
                </div>`;
                mockDoPostRequest(body);

                options.devId = '45fdc2019903ac333ff624b0b2cddd2c733c3e74';
                await rokuDeploy.rekeyDevice(options);
            } catch (e) {
                expect(e).to.be.instanceof(errors.UnknownDeviceResponseError);
                return;
            }
            assert.fail('Exception should have been thrown');
        });
    });

    describe('signExistingPackage', () => {
        beforeEach(() => {
            let stagingFolderPath = rokuDeploy.getOptions().stagingFolderPath;
            fsExtra.ensureDirSync(stagingFolderPath);

            let src = path.join(options.rootDir, 'manifest');
            let dest = path.join(stagingFolderPath, 'manifest');
            fsExtra.copySync(src, dest);
        });

        it('should return our error if signingPassword is not supplied', async () => {
            options.signingPassword = undefined;
            try {
                await rokuDeploy.signExistingPackage(options);
            } catch (e) {
                expect(e.message).to.equal('Must supply signingPassword');
                return;
            }
            assert.fail('Exception should have been thrown');
        });

        it('should return an error if there is a problem with the network request', async () => {
            let error = new Error('Network Error');
            try {
                //intercept the post requests
                sinon.stub(rokuDeploy.request, 'post').callsFake((_, callback) => {
                    process.nextTick(callback, error);
                    return {} as any;
                });
                await rokuDeploy.signExistingPackage(options);
            } catch (e) {
                expect(e).to.equal(error);
                return;
            }
            assert.fail('Exception should have been thrown');
        });

        it('should return our error if it received invalid data', async () => {
            try {
                mockDoPostRequest(null);
                await rokuDeploy.signExistingPackage(options);
            } catch (e) {
                expect(e).to.be.instanceof(errors.UnparsableDeviceResponseError);
                return;
            }
            assert.fail('Exception should have been thrown');
        });

        it('should return an error if failure returned in response', async () => {
            let body = `<div style="display:none">
                            <font color="red">Failed: Invalid Password.
                        </font>
                        </div>`;
            mockDoPostRequest(body);

            try {
                await rokuDeploy.signExistingPackage(options);
            } catch (e) {
                expect(e.message).to.equal('Invalid Password.');
                return;
            }
            assert.fail('Exception should have been thrown');
        });

        it('should return created pkg on success', async () => {
            let body = `var pkgDiv = document.createElement('div');
                        pkgDiv.innerHTML = '<label>Currently Packaged Application:</label><div><font face="Courier"><a href="pkgs//P6953175d5df120c0069c53de12515b9a.pkg">P6953175d5df120c0069c53de12515b9a.pkg</a> <br> package file (7360 bytes)</font></div>';
                        node.appendChild(pkgDiv);`;
            mockDoPostRequest(body);

            let pkgPath = await rokuDeploy.signExistingPackage(options);
            expect(pkgPath).to.equal('pkgs//P6953175d5df120c0069c53de12515b9a.pkg');
        });

        it('should return our fallback error if neither error or package link was detected', async () => {
            try {
                mockDoPostRequest();
                await rokuDeploy.signExistingPackage(options);
            } catch (e) {
                expect(e.message).to.equal('Unknown error signing package');
                return;
            }
            assert.fail('Exception should have been thrown');
        });
    });

    describe('prepublishToStaging', () => {
        it('should use outDir for staging folder', async () => {
            await rokuDeploy.prepublishToStaging({
                files: [
                    'manifest'
                ]
            });
            expect(dir('out/.roku-deploy-staging')).to.exist;
        });

        it('should support overriding the staging folder', async () => {
            await rokuDeploy.prepublishToStaging({
                ...options,
                files: ['manifest'],
                stagingFolderPath: '.tmp/custom-out-dir'
            });
            expect(dir('.tmp/custom-out-dir')).to.exist;
        });

        it('handles old glob-style', async () => {
            options.files = [
                'manifest',
                'source/main.brs'
            ];
            await rokuDeploy.prepublishToStaging(options);
            expect(file('out/.roku-deploy-staging/manifest')).to.exist;
            expect(file('out/.roku-deploy-staging/source/main.brs')).to.exist;
        });

        it('handles copying a simple directory by name using src;dest;', async () => {
            options.files = [
                'manifest',
                {
                    src: 'source/**/*',
                    dest: 'source'
                }
            ];
            await rokuDeploy.prepublishToStaging(options);
            expect(file('out/.roku-deploy-staging/source/main.brs')).to.exist;
        });

        it('handles new src;dest style', async () => {
            options.files = [
                {
                    src: 'manifest',
                    dest: ''
                },
                {
                    src: 'source/**/*',
                    dest: 'source/'
                },
                {
                    src: 'source/main.brs',
                    dest: 'source/main.brs'
                }
            ];
            await rokuDeploy.prepublishToStaging(options);
            expect(file('out/.roku-deploy-staging/manifest')).to.exist;
            expect(file('out/.roku-deploy-staging/source/main.brs')).to.exist;
        });

        it('handles renaming files', async () => {
            options.files = [
                {
                    src: 'manifest',
                    dest: ''
                },
                {
                    src: 'source/main.brs',
                    dest: 'source/renamed.brs'
                }
            ];
            await rokuDeploy.prepublishToStaging(options);
            expect(file('out/.roku-deploy-staging/source/renamed.brs')).to.exist;
        });

        it('handles absolute src paths', async () => {
            let absoluteManifestPath = path.resolve('./testProject/manifest');
            options.files = [
                {
                    src: absoluteManifestPath,
                    dest: ''
                },
                {
                    src: 'source/main.brs',
                    dest: 'source/renamed.brs'
                }
            ];
            await rokuDeploy.prepublishToStaging(options);
            expect(file('out/.roku-deploy-staging/manifest')).to.exist;
        });

        it('handles excluded folders in glob pattern', async () => {
            options.files = [
                'manifest',
                'components/!(scenes)/**/*'
            ];
            options.retainStagingFolder = true;
            await rokuDeploy.prepublishToStaging(options);
            expect(file('out/.roku-deploy-staging/components/components/Loader/Loader.brs')).to.exist;
            expect(file('out/.roku-deploy-staging/components/scenes/Home/Home.brs')).not.to.exist;
        });

        it('handles multi-globs', async () => {
            options.retainStagingFolder = true;
            await rokuDeploy.prepublishToStaging({
                ...options, files: [
                    'manifest',
                    'source',
                    'components/**/*',
                    '!components/scenes/**/*'
                ],
            });
            expect(file('out/.roku-deploy-staging/components/components/Loader/Loader.brs')).to.exist;
            expect(file('out/.roku-deploy-staging/components/scenes/Home/Home.brs')).not.to.exist;
        });

        it('throws on invalid entries', async () => {
            options.files = [
                'manifest',
                <any>{}
            ];
            options.retainStagingFolder = true;
            try {
                await rokuDeploy.prepublishToStaging(options);
                expect(true).to.be.false;
            } catch (e) {
                expect(true).to.be.true;
            }
        });

        it('retains subfolder structure when referencing a folder', async () => {
            options.files = [
                'manifest',
                {
                    src: 'flavors/shared/resources/**/*',
                    dest: 'resources'
                }
            ];
            await rokuDeploy.prepublishToStaging(options);
            expect(file('out/.roku-deploy-staging/resources/images/fhd/image.jpg')).to.exist;
        });

        it('handles multi-globs subfolder structure', async () => {
            options.files = [
                'manifest',
                {
                    //the relative structure after /resources should be retained
                    src: 'flavors/shared/resources/**/*',
                    dest: 'resources'
                }
            ];
            await rokuDeploy.prepublishToStaging(options);
            expect(file('out/.roku-deploy-staging/resources/images/fhd/image.jpg')).to.exist;
            expect(file('out/.roku-deploy-staging/resources/image.jpg')).not.to.exist;
        });

        describe('symlinks', () => {
            let sourcePath = n(`${cwd}/test.md`);
            let rootDir = n(`${cwd}/.tmp/testProject`);
            let symlinkPath = n(`${rootDir}/renamed_test.md`);

            beforeEach(cleanUp);
            afterEach(cleanUp);

            async function cleanUp() {
                try { await fsExtra.remove(sourcePath); } catch (e) { }
                //delete the symlink if it exists
                try { await fsExtra.remove(symlinkPath); } catch (e) { }
            }

            /**
             * Determine if we have permission to create symlinks
             */
            function getIsSymlinksPermitted() {
                let originalFilePath = path.join(cwd, 'README.md');
                let testSymlinkFile = path.join(cwd, 'symlinkIsAvailable.txt');
                //delete the symlink test file
                try { fsExtra.removeSync(testSymlinkFile); } catch (e) { }
                //create the symlink file
                try { fsExtra.symlinkSync(originalFilePath, testSymlinkFile); } catch (e) { }
                let isPermitted = fsExtra.pathExistsSync(testSymlinkFile);

                //delete the symlink test file
                try { fsExtra.removeSync(testSymlinkFile); } catch (e) { }
                return isPermitted;
            }

            let symlinkIt = getIsSymlinksPermitted() ? it : it.skip;

            symlinkIt('are dereferenced properly', async () => {
                //make sure the output dir exists
                await fsExtra.ensureDir(path.dirname(symlinkPath));
                //create the actual file
                await fsExtra.writeFile(sourcePath, 'hello symlink');

                //the source file should exist
                expect(file(sourcePath)).to.exist;

                //create the symlink in testProject
                await fsExtra.symlink(sourcePath, symlinkPath);

                //the symlink file should exist
                expect(file(symlinkPath)).to.exist;
                let opts = {
                    ...options,
                    rootDir: rootDir,
                    files: [
                        'manifest',
                        'renamed_test.md'
                    ]
                };

                let stagingFolderPath = rokuDeploy.getOptions(opts).stagingFolderPath;
                //getFilePaths detects the file
                expect(await rokuDeploy.getFilePaths(['renamed_test.md'], opts.rootDir)).to.eql([{
                    src: n(`${opts.rootDir}/renamed_test.md`),
                    dest: n(`renamed_test.md`),
                }]);

                await rokuDeploy.prepublishToStaging(opts);
                let stagedFilePath = n(`${stagingFolderPath}/renamed_test.md`);
                expect(file(stagedFilePath)).to.exist;
                let fileContents = await fsExtra.readFile(stagedFilePath);
                expect(fileContents.toString()).to.equal('hello symlink');
            });
        });
    });

    describe('normalizeFilesArray', () => {
        it('catches invalid dest entries', () => {
            expect(() => {
                rd.normalizeFilesArray([{
                    src: 'some/path',
                    dest: <any>true
                }]);
            }).to.throw();

            expect(() => {
                rd.normalizeFilesArray([{
                    src: 'some/path',
                    dest: <any>false
                }]);
            }).to.throw();

            expect(() => {
                rd.normalizeFilesArray([{
                    src: 'some/path',
                    dest: <any>/asdf/gi
                }]);
            }).to.throw();

            expect(() => {
                rd.normalizeFilesArray([{
                    src: 'some/path',
                    dest: <any>{}
                }]);
            }).to.throw();

            expect(() => {
                rd.normalizeFilesArray([{
                    src: 'some/path',
                    dest: <any>[]
                }]);
            }).to.throw();
        });

        it('normalizes directory separators paths', () => {
            expect(rd.normalizeFilesArray([{
                src: `long\\source/path`,
                dest: `long/dest\\path`
            }])).to.eql([{
                src: n('long/source/path'),
                dest: n('long/dest/path')
            }]);
        });
        it('works for simple strings', () => {
            expect(rd.normalizeFilesArray([
                'manifest',
                'source/main.brs'
            ])).to.eql([
                'manifest',
                'source/main.brs'
            ]);
        });

        it('works for negated strings', () => {
            expect(rd.normalizeFilesArray([
                '!.git',
            ])).to.eql([
                '!.git'
            ]);
        });

        it('skips falsey and bogus entries', () => {
            expect(rd.normalizeFilesArray([
                '',
                'manifest',
                <any>false,
                undefined,
                null
            ])).to.eql([
                'manifest'
            ]);
        });

        it('works for {src:string} objects', () => {
            expect(rd.normalizeFilesArray([
                {
                    src: 'manifest'
                }
            ])).to.eql([{
                src: 'manifest',
                dest: undefined
            }]);
        });

        it('works for {src:string[]} objects', () => {
            expect(rd.normalizeFilesArray([
                {
                    src: [
                        'manifest',
                        'source/main.brs'
                    ]
                }
            ])).to.eql([{
                src: 'manifest',
                dest: undefined
            }, {
                src: n('source/main.brs'),
                dest: undefined
            }]);
        });

        it('retains dest option', () => {
            expect(rd.normalizeFilesArray([
                {
                    src: 'source/config.dev.brs',
                    dest: 'source/config.brs'
                }
            ])).to.eql([{
                src: n('source/config.dev.brs'),
                dest: n('source/config.brs')
            }]);
        });

        it('throws when encountering invalid entries', () => {
            expect(() => rd.normalizeFilesArray(<any>[true])).to.throw();
            expect(() => rd.normalizeFilesArray(<any>[/asdf/])).to.throw();
            expect(() => rd.normalizeFilesArray(<any>[new Date()])).to.throw();
            expect(() => rd.normalizeFilesArray(<any>[1])).to.throw();
            expect(() => rd.normalizeFilesArray(<any>[{ src: true }])).to.throw();
            expect(() => rd.normalizeFilesArray(<any>[{ src: /asdf/ }])).to.throw();
            expect(() => rd.normalizeFilesArray(<any>[{ src: new Date() }])).to.throw();
            expect(() => rd.normalizeFilesArray(<any>[{ src: 1 }])).to.throw();
        });
    });

    describe('deploy', () => {
        it('does the whole migration', async () => {
            mockDoPostRequest();

            let result = await rokuDeploy.deploy();
            expect(result).not.to.be.undefined;
        });
    });

    describe('deleteInstalledChannel', () => {
        it('attempts to delete any installed dev channel on the device', async () => {
            mockDoPostRequest();

            let result = await rokuDeploy.deleteInstalledChannel();
            expect(result).not.to.be.undefined;
        });
    });

    describe('zipFolder', () => {
        //this is mainly done to hit 100% coverage, but why not ensure the errors are handled properly? :D
        it('rejects the promise when an error occurs', async () => {
            //zip path doesn't exist
            await assertThrowsAsync(async () => {
                await rokuDeploy.zipFolder('source', '.tmp/some/zip/path/that/does/not/exist');
            });
        });
    });

    describe('parseManifest', () => {
        it('correctly parses valid manifest', async () => {
            let rootProjectDir = path.resolve(options.rootDir);
            let manifestPath = path.join(rootProjectDir, 'manifest');
            let parsedManifest = await rokuDeploy.parseManifest(manifestPath);
            expect(parsedManifest.title).to.equal('RokuDeployTestChannel');
            expect(parsedManifest.major_version).to.equal('1');
            expect(parsedManifest.minor_version).to.equal('0');
            expect(parsedManifest.build_version).to.equal('0');
            expect(parsedManifest.splash_screen_hd).to.equal('pkg:/images/splash_hd.jpg');
            expect(parsedManifest.ui_resolutions).to.equal('hd');
            expect(parsedManifest.bs_const).to.equal('IS_DEV_BUILD=false');
            expect(parsedManifest.splash_color).to.equal('#000000');
        });

        it('Throws our error message for a missing file', async () => {
            let invalidManifestPath = 'invalid-path';
            try {
                await rokuDeploy.parseManifest(invalidManifestPath);
            } catch (e) {
                expect(e.message).to.equal(invalidManifestPath + ' does not exist');
                return;
            }
            assert.fail('Exception should have been thrown');
        });
    });

    describe('stringifyManifest', () => {
        let inputManifestContents;
        let inputParsedManifest: ManifestData;

        beforeEach(async () => {
            let rootProjectDir = path.resolve(options.rootDir);
            let manifestPath = path.join(rootProjectDir, 'manifest');

            inputManifestContents = await fsExtra.readFile(manifestPath, 'utf-8');
            inputManifestContents = inputManifestContents.trim();
            inputParsedManifest = await rokuDeploy.parseManifestFromString(inputManifestContents);
        });

        it('correctly converts back to a valid manifest when lineNumber and keyIndexes are provided', async () => {
            let outputStringifiedManifest = rokuDeploy.stringifyManifest(inputParsedManifest);
            let outputNormalized = outputStringifiedManifest.replace(/\r\n/g, '\n');
            let inputNormalized = inputManifestContents.replace(/\r\n/g, '\n');
            expect(outputNormalized).to.equal(inputNormalized);
        });

        it('correctly converts back to a valid manifest when lineNumber and keyIndexes are not provided', async () => {
            delete inputParsedManifest.keyIndexes;
            delete inputParsedManifest.lineCount;
            let outputStringifiedManifest = rokuDeploy.stringifyManifest(inputParsedManifest);
            let outputParsedManifest = rokuDeploy.parseManifestFromString(outputStringifiedManifest);
            expect(outputParsedManifest.title).to.equal(inputParsedManifest.title);
            expect(outputParsedManifest.major_version).to.equal(inputParsedManifest.major_version);
            expect(outputParsedManifest.minor_version).to.equal(inputParsedManifest.minor_version);
            expect(outputParsedManifest.build_version).to.equal(inputParsedManifest.build_version);
            expect(outputParsedManifest.splash_screen_hd).to.equal(inputParsedManifest.splash_screen_hd);
            expect(outputParsedManifest.ui_resolutions).to.equal(inputParsedManifest.ui_resolutions);
            expect(outputParsedManifest.bs_const).to.equal(inputParsedManifest.bs_const);
        });
    });

    describe('getFilePaths', () => {
        let tempPath = n(`${cwd}/getFilePaths_temp`);
        let rootDir = n(`${tempPath}/src`);
        let stagingPathAbsolute = n(`${tmpPath}/staging`);
        let otherProjectDir = n(`${tempPath}/otherProjectSrc`);

        //create baseline project structure
        before(async () => {
            await fsExtra.remove(tempPath);

            //src
            await fsExtra.ensureDir(`${rootDir}/source`);
            await fsExtra.ensureDir(`${rootDir}/components/screen1`);
            await fsExtra.ensureDir(`${rootDir}/components/emptyFolder`);
            await fsExtra.writeFile(`${rootDir}/manifest`, '');
            await fsExtra.writeFile(`${rootDir}/source/main.brs`, '');
            await fsExtra.writeFile(`${rootDir}/source/lib.brs`, '');
            await fsExtra.writeFile(`${rootDir}/components/component1.xml`, '');
            await fsExtra.writeFile(`${rootDir}/components/component1.brs`, '');
            await fsExtra.writeFile(`${rootDir}/components/screen1/screen1.xml`, '');
            await fsExtra.writeFile(`${rootDir}/components/screen1/screen1.brs`, '');

            //otherProjectSrc
            await fsExtra.ensureDir(`${otherProjectDir}/source`);
            await fsExtra.writeFile(`${otherProjectDir}/manifest`, '');
            await fsExtra.writeFile(`${otherProjectDir}/source/thirdPartyLib.brs`, '');
            await fsExtra.ensureDir(`${otherProjectDir}/components/component1/subComponent`);
            await fsExtra.writeFile(`${otherProjectDir}/components/component1/subComponent/screen.brs`, '');
        });
        after(async () => {
            await fsExtra.remove(tempPath);
        });

        async function getFilePaths(files: FileEntry[], rootDirOverride = rootDir) {
            return (await rokuDeploy.getFilePaths(files, rootDirOverride))
                .sort((a, b) => a.src.localeCompare(b.src));
        }

        describe('top-level-patterns', () => {
            it('works for multile entries', async () => {
                expect(await getFilePaths([
                    'source/**/*',
                    'components/**/*',
                    'manifest'
                ])).to.eql([{
                    src: n(`${rootDir}/components/component1.brs`),
                    dest: n(`components/component1.brs`)
                }, {
                    src: n(`${rootDir}/components/component1.xml`),
                    dest: n(`components/component1.xml`)
                }, {
                    src: n(`${rootDir}/components/screen1/screen1.brs`),
                    dest: n(`components/screen1/screen1.brs`)
                }, {
                    src: n(`${rootDir}/components/screen1/screen1.xml`),
                    dest: n(`components/screen1/screen1.xml`)
                }, {
                    src: n(`${rootDir}/manifest`),
                    dest: n(`manifest`)
                }, {
                    src: n(`${rootDir}/source/lib.brs`),
                    dest: n(`source/lib.brs`)
                }, {
                    src: n(`${rootDir}/source/main.brs`),
                    dest: n(`source/main.brs`)
                }]);
            });

            it('copies top-level-string single-star globs', async () => {
                expect(await getFilePaths([
                    'source/*.brs'
                ])).to.eql([{
                    src: n(`${rootDir}/source/lib.brs`),
                    dest: n(`source/lib.brs`)
                }, {
                    src: n(`${rootDir}/source/main.brs`),
                    dest: n(`source/main.brs`)
                }]);
            });

            it('works for double-star globs', async () => {
                expect(await getFilePaths([
                    '**/*.brs'
                ])).to.eql([{
                    src: n(`${rootDir}/components/component1.brs`),
                    dest: n(`components/component1.brs`)
                }, {
                    src: n(`${rootDir}/components/screen1/screen1.brs`),
                    dest: n(`components/screen1/screen1.brs`)
                }, {
                    src: n(`${rootDir}/source/lib.brs`),
                    dest: n(`source/lib.brs`)
                }, {
                    src: n(`${rootDir}/source/main.brs`),
                    dest: n(`source/main.brs`)
                }]);
            });

            it('copies subdir-level relative double-star globs', async () => {
                expect(await getFilePaths([
                    'components/**/*.brs'
                ])).to.eql([{
                    src: n(`${rootDir}/components/component1.brs`),
                    dest: n(`components/component1.brs`)
                }, {
                    src: n(`${rootDir}/components/screen1/screen1.brs`),
                    dest: n(`components/screen1/screen1.brs`)
                }]);
            });

            it('throws exception when top-level strings reference files not under rootDir', async () => {
                await expectThrowsAsync(async () => {
                    await getFilePaths([
                        `../otherProjectSrc/**/*`
                    ]);
                });
            });

            it('applies negated patterns', async () => {
                expect(await getFilePaths([
                    //include all components
                    'components/**/*.brs',
                    //exclude all xml files
                    '!components/**/*.xml',
                    //re-include a specific xml file
                    'components/screen1/screen1.xml'
                ])).to.eql([{
                    src: n(`${rootDir}/components/component1.brs`),
                    dest: n(`components/component1.brs`)
                }, {
                    src: n(`${rootDir}/components/screen1/screen1.brs`),
                    dest: n(`components/screen1/screen1.brs`)
                }, {
                    src: n(`${rootDir}/components/screen1/screen1.xml`),
                    dest: n(`components/screen1/screen1.xml`)
                }]);
            });

            it('handles negated multi-globs', async () => {
                expect((await getFilePaths([
                    'components/**/*',
                    '!components/screen1/**/*'
                ])).map(x => x.dest)).to.eql([
                    n(`components/component1.brs`),
                    n(`components/component1.xml`)
                ]);
            });

            it('applies multi-glob paths relative to rootDir', async () => {
                expect(await getFilePaths([
                    'manifest',
                    'source/**/*',
                    'components/**/*',
                    '!components/scenes/**/*'
                ])).to.eql([{
                    src: n(`${rootDir}/components/component1.brs`),
                    dest: n(`components/component1.brs`)
                }, {
                    src: n(`${rootDir}/components/component1.xml`),
                    dest: n(`components/component1.xml`)
                }, {
                    src: n(`${rootDir}/components/screen1/screen1.brs`),
                    dest: n(`components/screen1/screen1.brs`)
                }, {
                    src: n(`${rootDir}/components/screen1/screen1.xml`),
                    dest: n(`components/screen1/screen1.xml`)
                }, {
                    src: n(`${rootDir}/manifest`),
                    dest: n(`manifest`)
                }, {
                    src: n(`${rootDir}/source/lib.brs`),
                    dest: n(`source/lib.brs`)
                }, {
                    src: n(`${rootDir}/source/main.brs`),
                    dest: n(`source/main.brs`)
                }]);
            });

            it('ignores non-glob folder paths', async () => {
                expect(await getFilePaths([
                    //this is the folder called "components"
                    'components'
                ])).to.eql([]); //there should be no matches because rokudeploy ignores folders
            });

        });

        describe('{src;dest} objects', () => {
            it('uses the root of staging folder for dest when not specified with star star', async () => {
                expect(await getFilePaths([{
                    src: `${otherProjectDir}/**/*`
                }])).to.eql([{
                    src: n(`${otherProjectDir}/components/component1/subComponent/screen.brs`),
                    dest: n(`components/component1/subComponent/screen.brs`)
                }, {
                    src: n(`${otherProjectDir}/manifest`),
                    dest: n(`manifest`)
                }, {
                    src: n(`${otherProjectDir}/source/thirdPartyLib.brs`),
                    dest: n(`source/thirdPartyLib.brs`)
                }]);
            });
            it('copies absolute path files to specified dest', async () => {
                expect(await getFilePaths([{
                    src: `${otherProjectDir}/source/thirdPartyLib.brs`,
                    dest: 'lib/thirdPartyLib.brs'
                }])).to.eql([{
                    src: n(`${otherProjectDir}/source/thirdPartyLib.brs`),
                    dest: n(`lib/thirdPartyLib.brs`)
                }]);
            });

            it('copies relative path files to specified dest', async () => {
                expect(await getFilePaths([{
                    src: `${otherProjectDir}/../src/source/main.brs`,
                    dest: 'source/main.brs'
                }])).to.eql([{
                    src: n(`${rootDir}/source/main.brs`),
                    dest: n(`source/main.brs`)
                }]);
            });

            it('maintains relative path after **', async () => {
                expect(await getFilePaths([{
                    src: `../otherProjectSrc/**/*`,
                    dest: 'outFolder/'
                }])).to.eql([{
                    src: n(`${otherProjectDir}/components/component1/subComponent/screen.brs`),
                    dest: n(`outFolder/components/component1/subComponent/screen.brs`)
                }, {
                    src: n(`${otherProjectDir}/manifest`),
                    dest: n(`outFolder/manifest`)
                }, {
                    src: n(`${otherProjectDir}/source/thirdPartyLib.brs`),
                    dest: n(`outFolder/source/thirdPartyLib.brs`)
                }]);
            });

            it('works for other globs', async () => {
                expect(await getFilePaths([{
                    src: `components/screen1/*creen1.brs`,
                    dest: n('/source')
                }])).to.eql([{
                    src: n(`${rootDir}/components/screen1/screen1.brs`),
                    dest: n(`source/screen1.brs`)
                }]);
            });

            it('works for other globs without dest', async () => {
                expect(await getFilePaths([{
                    src: `components/screen1/*creen1.brs`
                }])).to.eql([{
                    src: n(`${rootDir}/components/screen1/screen1.brs`),
                    dest: n(`screen1.brs`)
                }]);
            });

            it('skips directory folder names for other globs without dest', async () => {
                expect(await getFilePaths([{
                    //straight wildcard matches folder names too
                    src: `components/*`
                }])).to.eql([{
                    src: n(`${rootDir}/components/component1.brs`),
                    dest: n(`component1.brs`)
                }, {
                    src: n(`${rootDir}/components/component1.xml`),
                    dest: n(`component1.xml`)
                }]);
            });

            it('applies negated patterns', async () => {
                expect(await getFilePaths([
                    //include all components
                    { src: 'components/**/*.brs', dest: 'components' },
                    //exclude all xml files
                    '!components/**/*.xml',
                    //re-include a specific xml file
                    { src: 'components/screen1/screen1.xml', dest: 'components/screen1/screen1.xml' }
                ])).to.eql([{
                    src: n(`${rootDir}/components/component1.brs`),
                    dest: n(`components/component1.brs`)
                }, {
                    src: n(`${rootDir}/components/screen1/screen1.brs`),
                    dest: n(`components/screen1/screen1.brs`)
                }, {
                    src: n(`${rootDir}/components/screen1/screen1.xml`),
                    dest: n(`components/screen1/screen1.xml`)
                }]);
            });
        });

        it('fails when given non-absolute rootDir', async () => {
            await expectThrowsAsync(async () => {
                await getFilePaths([
                    'source/main.brs'
                ], '../rootDir');
            });
        });

        it('works when using a different current working directory than rootDir', async () => {
            let rootProjectDir = path.resolve(options.rootDir);
            let outDir = path.resolve(options.outDir);

            //sanity check, make sure it works without fiddling with cwd intact
            let paths = (await rokuDeploy.getFilePaths([
                'manifest',
                'images/splash_hd.jpg'
            ], rootProjectDir)).sort((a, b) => a.src.localeCompare(b.src));

            expect(paths).to.eql([{
                src: n(`${rootProjectDir}/images/splash_hd.jpg`),
                dest: n(`images/splash_hd.jpg`)
            }, {
                src: n(`${rootProjectDir}/manifest`),
                dest: n(`manifest`)
            }]);

            //change the working directory and verify everything still works

            let wrongCwd = path.dirname(path.resolve(options.rootDir));
            process.chdir(wrongCwd);

            paths = (await rokuDeploy.getFilePaths([
                'manifest',
                'images/splash_hd.jpg'
            ], rootProjectDir)).sort((a, b) => a.src.localeCompare(b.src));

            expect(paths).to.eql([{
                src: n(`${rootProjectDir}/images/splash_hd.jpg`),
                dest: n(`images/splash_hd.jpg`)
            }, {
                src: n(`${rootProjectDir}/manifest`),
                dest: n(`manifest`)
            }]);
        });

        it('supports absolute paths from outside of the rootDir', async () => {
            options = rokuDeploy.getOptions(options);

            //dest not specified
            expect(await rokuDeploy.getFilePaths([{
                src: n(`${cwd}/README.md`)
            }], options.rootDir)).to.eql([{
                src: n(`${cwd}/README.md`),
                dest: n(`README.md`)
            }]);

            //dest specified
            expect(await rokuDeploy.getFilePaths([{
                src: path.join(cwd, 'README.md'),
                dest: 'docs/README.md'
            }], options.rootDir)).to.eql([{
                src: n(`${cwd}/README.md`),
                dest: n(`docs/README.md`)
            }]);
        });

        it('supports relative paths that grab files from outside of the rootDir', async () => {
            let outDir = path.resolve(options.outDir);
            let rootProjectDir = path.resolve(options.rootDir);

            expect(await rokuDeploy.getFilePaths([
                { src: path.join('..', 'README.md') }
            ], rootProjectDir)).to.eql([{
                src: n(`${cwd}/README.md`),
                dest: n(`README.md`)
            }]);

            expect(await rokuDeploy.getFilePaths([{
                src: path.join('..', 'README.md'),
                dest: 'docs/README.md'
            }], rootProjectDir)).to.eql([{
                src: n(`${cwd}/README.md`),
                dest: n(`docs/README.md`)
            }]);
        });
    });

    describe('getDestPath', () => {
        let rootDir = cwd;
        it('finds dest path for top-level path', () => {
            expect(
                rokuDeploy.getDestPath(
                    n(`${rootDir}/components/comp1/comp1.brs`),
                    ['components/**/*'],
                    rootDir
                )
            ).to.equal(n('components/comp1/comp1.brs'));
        });

        it('does not find dest path for non-matched top-level path', () => {
            expect(
                rokuDeploy.getDestPath(
                    n(`${rootDir}/source/main.brs`),
                    ['components/**/*'],
                    rootDir
                )
            ).to.be.undefined;
        });

        it('excludes a file that is negated', () => {
            expect(
                rokuDeploy.getDestPath(
                    n(`${rootDir}/source/main.brs`),
                    [
                        'source/**/*',
                        '!source/main.brs'
                    ],
                    rootDir
                )
            ).to.be.undefined;
        });

        it('excludes a file that is negated in src;dest;', () => {
            expect(
                rokuDeploy.getDestPath(
                    n(`${rootDir}/source/main.brs`),
                    [
                        'source/**/*',
                        {
                            src: '!source/main.brs'
                        }
                    ],
                    rootDir
                )
            ).to.be.undefined;
        });

        it('excludes a file found outside the root dir', () => {
            expect(
                rokuDeploy.getDestPath(
                    n(`${rootDir}/../source/main.brs`),
                    [
                        '../source/**/*',
                    ],
                    rootDir
                )
            ).to.be.undefined;
        });
    });

    describe('normalizeRootDir', () => {
        it('handles falsey values', () => {
            expect(rokuDeploy.normalizeRootDir(null)).to.equal(cwd);
            expect(rokuDeploy.normalizeRootDir(undefined)).to.equal(cwd);
            expect(rokuDeploy.normalizeRootDir('')).to.equal(cwd);
            expect(rokuDeploy.normalizeRootDir(' ')).to.equal(cwd);
            expect(rokuDeploy.normalizeRootDir('\t')).to.equal(cwd);
        });

        it('handles non-falsey values', () => {
            expect(rokuDeploy.normalizeRootDir(cwd)).to.equal(cwd);
            expect(rokuDeploy.normalizeRootDir('./')).to.equal(cwd);
            expect(rokuDeploy.normalizeRootDir('./testProject')).to.equal(path.join(cwd, 'testProject'));
        });
    });

    describe('retrieveSignedPackage', () => {
        let onHandler: any;
        beforeEach(() => {
            sinon.stub(rokuDeploy.fsExtra, 'ensureDir').callsFake(((pth: string, callback: (err: Error) => void) => {
                //do nothing, assume the dir gets created
            }) as any);

            //fake out the write stream function
            sinon.stub(rokuDeploy.fsExtra, 'createWriteStream').returns(null);

            //intercept the http request
            sinon.stub(rokuDeploy.request, 'get').callsFake(() => {
                let request: any = {
                    on: (event, callback) => {
                        process.nextTick(() => {
                            onHandler(event, callback);
                        });
                        return request;
                    },
                    pipe: () => { }
                };
                return request;
            });

        });
        it('returns a pkg file path on success', async () => {
            onHandler = (event, callback) => {
                if (event === 'response') {
                    callback({
                        statusCode: 200,
                    });
                }
            };
            let pkgFilePath = await rokuDeploy.retrieveSignedPackage('path_to_pkg', {
                outFile: 'roku-deploy-test'
            });
            expect(pkgFilePath).to.equal(path.join(process.cwd(), 'out', 'roku-deploy-test.pkg'));
        });

        it('throws when error in request is encountered', async () => {
            onHandler = (event, callback) => {
                if (event === 'error') {
                    callback(new Error('Some error'));
                }
            };
            try {
                await rokuDeploy.retrieveSignedPackage('path_to_pkg', {
                    outFile: 'roku-deploy-test'
                });
            } catch (e) {
                expect(e.message).to.equal('Some error');
                return;
            }
            assert.fail('Should not have succeeded');
        });

        it('throws when status code is non 200', async () => {
            onHandler = (event, callback) => {
                if (event === 'response') {
                    callback({
                        statusCode: 500
                    });
                }
            };
            try {
                await rokuDeploy.retrieveSignedPackage('path_to_pkg', {
                    outFile: 'roku-deploy-test'
                });
            } catch (e) {
                expect(e.message.indexOf('Invalid response code')).to.equal(0);
                return;
            }
            assert.fail('Should not have succeeded');
        });
    });

<<<<<<< HEAD
    describe('prepublishToStaging', () => {
        it('is resilient to file system errors', async () => {
            let copy = rokuDeploy.fsExtra.copy;
            let count = 0;

            //mock writeFile so we can throw a few errors during the test
            sinon.stub(rokuDeploy.fsExtra, 'copy').callsFake(async (...args) => {
                count = count + 1;
                //fail a few times
                if (count < 5) {
                    throw new Error('fake error thrown as part of the unit test');
                } else {
                    return await copy.apply(rokuDeploy.fsExtra, args);
                }
            });

            let stagingFolderPath = rokuDeploy.getOptions().stagingFolderPath;

            //override the retry milliseconds to make test run faster
            let orig = util.tryRepeatAsync.bind(util);
            sinon.stub(util, 'tryRepeatAsync').callsFake(async (...args) => {
                return await orig(args[0], args[1], 0);
            });

            await rokuDeploy.prepublishToStaging({
                stagingFolderPath: stagingFolderPath,
                files: [
                    'source/main.brs'
                ]
            });
            expect(file(n(`${stagingFolderPath}/source/main.brs`))).to.exist;
            expect(count).to.be.greaterThan(4);
        });

        it('throws underlying error after the max fs error threshold is reached', async () => {
            let copy = rokuDeploy.fsExtra.copy;
            let count = 0;

            //mock writeFile so we can throw a few errors during the test
            sinon.stub(rokuDeploy.fsExtra, 'copy').callsFake(async (...args) => {
                count = count + 1;
                //fail a few times
                if (count < 15) {
                    throw new Error('fake error thrown as part of the unit test');
                } else {
                    return await copy.apply(rokuDeploy.fsExtra, args);
                }
            });

            //override the timeout for tryRepeatAsync so this test runs faster
            let orig = util.tryRepeatAsync.bind(util);
            sinon.stub(util, 'tryRepeatAsync').callsFake(async (...args) => {
                return await orig(args[0], args[1], 0);
            });

            let stagingFolderPath = rokuDeploy.getOptions().stagingFolderPath;

            let error: Error;
            try {
                await rokuDeploy.prepublishToStaging({
                    stagingFolderPath: stagingFolderPath,
                    files: [
                        'source/main.brs'
                    ]
                });
            } catch (e) {
                error = e;
            }
            expect(error, 'Should have thrown error').to.exist;
            expect(error.message).to.equal('fake error thrown as part of the unit test');
=======
    describe('getOptions', () => {
        describe('packagePort', () => {
            it('defaults to 80', () => {
                expect(rokuDeploy.getOptions({}).packagePort).to.equal(80);
            });
            it('can be overridden', () => {
                expect(rokuDeploy.getOptions({ packagePort: 95 }).packagePort).to.equal(95);
            });
        });
        describe('remotePort', () => {
            it('defaults to 8060', () => {
                expect(rokuDeploy.getOptions({}).remotePort).to.equal(8060);
            });
            it('can be overridden', () => {
                expect(rokuDeploy.getOptions({ remotePort: 1234 }).remotePort).to.equal(1234);
            });
>>>>>>> bfe06740
        });
    });

    describe('deployAndSignPackage', () => {
        beforeEach(() => {
            //pretend the deploy worked
            sinon.stub(rokuDeploy, 'deploy').returns(Promise.resolve<any>(null));
            //pretend the sign worked
            sinon.stub(rokuDeploy, 'signExistingPackage').returns(Promise.resolve<any>(null));
            //pretend fetching the signed package worked
            sinon.stub(rokuDeploy, 'retrieveSignedPackage').returns(Promise.resolve<any>('some_local_path'));
        });

        it('succeeds and does proper things with staging folder', async () => {
            let stub = sinon.stub(rd.fsExtra, 'remove').returns(Promise.resolve());

            //this should not fail
            let pkgFilePath = await rokuDeploy.deployAndSignPackage({
                retainStagingFolder: false
            });

            //the return value should equal what retrieveSignedPackage returned.
            expect(pkgFilePath).to.equal('some_local_path');

            //fsExtra.remove should have been called
            expect(stub.getCalls()).to.be.lengthOf(1);

            //call it again, but specify true for retainStagingFolder
            await rokuDeploy.deployAndSignPackage({
                retainStagingFolder: true
            });
            //call count should NOT increase
            expect(stub.getCalls()).to.be.lengthOf(1);

            //call it again, but don't specify retainStagingFolder at all (it should default to FALSE)
            await rokuDeploy.deployAndSignPackage({});
            //call count should NOT increase
            expect(stub.getCalls()).to.be.lengthOf(2);
        });

        it('converts to squashfs if we request it to', async () => {
            options.convertToSquashfs = true;
            let stub = sinon.stub(rokuDeploy, 'convertToSquashfs').returns(Promise.resolve<any>(null));
            await rokuDeploy.deployAndSignPackage(options);
            expect(stub.getCalls()).to.be.lengthOf(1);
        });
    });

    function mockDoGetRequest(body = '', statusCode = 200) {
        sinon.stub(rokuDeploy as any, 'doGetRequest').callsFake((params) => {
            let results = { response: { statusCode: statusCode }, body: body };
            (rokuDeploy as any).checkRequest(results);
            return Promise.resolve(results);
        });
    }

    function mockDoPostRequest(body = '', statusCode = 200) {
        sinon.stub(rokuDeploy as any, 'doPostRequest').callsFake((params) => {
            let results = { response: { statusCode: statusCode }, body: body };
            (rokuDeploy as any).checkRequest(results);
            return Promise.resolve(results);
        });
    }

    async function assertThrowsAsync(fn) {
        let f = () => { };
        try {
            await fn();
        } catch (e) {
            f = () => { throw e; };
        } finally {
            assert.throws(f);
        }
    }
});

async function expectThrowsAsync(callback: () => Promise<any>, message = 'Expected to throw but did not') {
    let wasExceptionThrown = false;
    try {
        await callback();
    } catch (e) {
        wasExceptionThrown = true;
    }
    if (wasExceptionThrown === false) {
        throw new Error(message);
    }
}<|MERGE_RESOLUTION|>--- conflicted
+++ resolved
@@ -1707,7 +1707,6 @@
         });
     });
 
-<<<<<<< HEAD
     describe('prepublishToStaging', () => {
         it('is resilient to file system errors', async () => {
             let copy = rokuDeploy.fsExtra.copy;
@@ -1778,7 +1777,9 @@
             }
             expect(error, 'Should have thrown error').to.exist;
             expect(error.message).to.equal('fake error thrown as part of the unit test');
-=======
+        });
+    });
+
     describe('getOptions', () => {
         describe('packagePort', () => {
             it('defaults to 80', () => {
@@ -1795,7 +1796,6 @@
             it('can be overridden', () => {
                 expect(rokuDeploy.getOptions({ remotePort: 1234 }).remotePort).to.equal(1234);
             });
->>>>>>> bfe06740
         });
     });
 
